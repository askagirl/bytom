--- conflicted
+++ resolved
@@ -34,11 +34,10 @@
 
 type accountOutput struct {
 	rawOutput
-	AccountID      string
-	Address        string
-	keyIndex       uint64
-	change         bool
-	ExtContractTag bool
+	AccountID string
+	Address   string
+	keyIndex  uint64
+	change    bool
 }
 
 const (
@@ -135,12 +134,6 @@
 				// retirement
 				continue
 			}
-<<<<<<< HEAD
-			//delete new account UTXOs
-			batch.Delete(account.UTXOKey(*resOutID))
-			//maybe delete new smart contract UTXOs
-			batch.Delete(account.SUTXOKey(*resOutID))
-=======
 
 			if segwit.IsP2WScript(resOut.ControlProgram.Code) {
 				// delete standard UTXOs
@@ -149,7 +142,6 @@
 				// delete contract UTXOs
 				batch.Delete(account.ContractUTXOKey(*resOutID))
 			}
->>>>>>> a6a76de4
 		}
 	}
 }
@@ -176,11 +168,7 @@
 	}
 }
 
-<<<<<<< HEAD
-//Summary is the struct of transaction's input and output summary
-=======
 // Summary is the struct of transaction's input and output summary
->>>>>>> a6a76de4
 type Summary struct {
 	Type         string             `json:"type"`
 	AssetID      bc.AssetID         `json:"asset_id,omitempty"`
@@ -191,11 +179,7 @@
 	Arbitrary    chainjson.HexBytes `json:"arbitrary,omitempty"`
 }
 
-<<<<<<< HEAD
-//TxSummary is the struct of transaction summary
-=======
 // TxSummary is the struct of transaction summary
->>>>>>> a6a76de4
 type TxSummary struct {
 	ID        bc.Hash   `json:"id"`
 	Timestamp time.Time `json:"timestamp"`
@@ -225,19 +209,8 @@
 
 // buildAccountUTXOs process valid blocks to build account unspent outputs db
 func (w *Wallet) buildAccountUTXOs(batch db.Batch, b *legacy.Block, txStatus *bc.TransactionStatus) {
-<<<<<<< HEAD
-	//handle spent UTXOs
-	delOutputIDs := prevoutDBKeys(b, txStatus)
-	for _, delOutputID := range delOutputIDs {
-		//delete spent account UTXOs
-		batch.Delete(account.UTXOKey(delOutputID))
-		//maybe delete spent smart contract UTXOs
-		batch.Delete(account.SUTXOKey(delOutputID))
-	}
-=======
 	// get the spent UTXOs and delete the UTXOs from DB
 	prevoutDBKeys(batch, b, txStatus)
->>>>>>> a6a76de4
 
 	// handle new UTXOs
 	outs := make([]*rawOutput, 0, len(b.Transactions))
@@ -326,23 +299,12 @@
 
 	var hash [32]byte
 	for s := range outsByScript {
-<<<<<<< HEAD
-		//smart contract UTXO
-		if !segwit.IsP2WScript([]byte(s)) {
-			for _, out := range outsByScript[s] {
-				newOut := &accountOutput{
-					rawOutput:      *out,
-					AccountID:      account.ContractAccount,
-					change:         false,
-					ExtContractTag: true,
-=======
 		// smart contract UTXO
 		if !segwit.IsP2WScript([]byte(s)) {
 			for _, out := range outsByScript[s] {
 				newOut := &accountOutput{
 					rawOutput: *out,
 					change:    false,
->>>>>>> a6a76de4
 				}
 				result = append(result, newOut)
 			}
@@ -368,12 +330,11 @@
 
 		for _, out := range outsByScript[s] {
 			newOut := &accountOutput{
-				rawOutput:      *out,
-				AccountID:      cp.AccountID,
-				Address:        cp.Address,
-				keyIndex:       cp.KeyIndex,
-				change:         cp.Change,
-				ExtContractTag: cp.ExtContractTag,
+				rawOutput: *out,
+				AccountID: cp.AccountID,
+				Address:   cp.Address,
+				keyIndex:  cp.KeyIndex,
+				change:    cp.Change,
 			}
 			result = append(result, newOut)
 		}
@@ -398,7 +359,6 @@
 			ControlProgram:      out.ControlProgram,
 			RefDataHash:         out.refData,
 			ControlProgramIndex: out.keyIndex,
-			ExtContractTag:      out.ExtContractTag,
 			AccountID:           out.AccountID,
 			Address:             out.Address,
 			ValidHeight:         out.ValidHeight,
@@ -409,21 +369,12 @@
 			return errors.Wrap(err, "failed marshal accountutxo")
 		}
 
-<<<<<<< HEAD
-		if !segwit.IsP2WScript(out.ControlProgram) {
-			//smart contract UTXOs
-			batch.Set(account.SUTXOKey(out.OutputID), data)
-		} else {
-			//account UTXOs
-			batch.Set(account.UTXOKey(out.OutputID), data)
-=======
 		if segwit.IsP2WScript(out.ControlProgram) {
 			// standard UTXOs
 			batch.Set(account.StandardUTXOKey(out.OutputID), data)
 		} else {
 			// contract UTXOs
 			batch.Set(account.ContractUTXOKey(out.OutputID), data)
->>>>>>> a6a76de4
 		}
 
 	}
@@ -445,13 +396,6 @@
 				local = true
 				break
 			}
-
-			//smart contract transactions
-			if !segwit.IsP2WScript(v.ControlProgram) {
-				annotatedTxs = append(annotatedTxs, buildAnnotatedTransaction(tx, b, statusFail, pos))
-				local = true
-				break
-			}
 		}
 
 		if local == true {
@@ -571,13 +515,8 @@
 	return annotatedTxs, nil
 }
 
-<<<<<<< HEAD
-//GetAccountUTXOs return all account unspent outputs
+// GetAccountUTXOs return all account unspent outputs
 func (w *Wallet) GetAccountUTXOs(id string, isSmartContract bool) ([]account.UTXO, error) {
-=======
-// GetAccountUTXOs return all account unspent outputs
-func (w *Wallet) GetAccountUTXOs(id string) ([]account.UTXO, error) {
->>>>>>> a6a76de4
 	accountUTXO := account.UTXO{}
 	accountUTXOs := make([]account.UTXO, 0)
 
