package blockchain

import (
	"context"
	"encoding/json"
	"fmt"
	"time"

	log "github.com/sirupsen/logrus"

	"github.com/bytom/blockchain/contract"
	"github.com/bytom/blockchain/txbuilder"
	"github.com/bytom/errors"
	"github.com/bytom/net/http/reqid"
	"github.com/bytom/protocol/bc/legacy"
)

var defaultTxTTL = 5 * time.Minute

func (bcr *BlockchainReactor) actionDecoder(action string) (func([]byte) (txbuilder.Action, error), bool) {
	var decoder func([]byte) (txbuilder.Action, error)
	switch action {
	case "control_account":
		decoder = bcr.accounts.DecodeControlAction
	case "control_address":
		decoder = txbuilder.DecodeControlAddressAction
	case "control_program":
		decoder = txbuilder.DecodeControlProgramAction
	case "control_receiver":
		decoder = txbuilder.DecodeControlReceiverAction
	case "issue":
		decoder = bcr.assets.DecodeIssueAction
	case "retire":
		decoder = txbuilder.DecodeRetireAction
	case "spend_account":
		decoder = bcr.accounts.DecodeSpendAction
	case "spend_account_unspent_output":
		decoder = bcr.accounts.DecodeSpendUTXOAction
	case "spend_contract_unspent_output":
		decoder = bcr.accounts.DecodeSpendSUTXOAction
	case "set_transaction_reference_data":
		decoder = txbuilder.DecodeSetTxRefDataAction
	default:
		return nil, false
	}
	return decoder, true
}

<<<<<<< HEAD
func mergeActions(req *BuildRequest) []map[string]interface{} {
=======
//MergeActions merge spend actions into the same account and asset
func MergeActions(req *BuildRequest) []map[string]interface{} {
>>>>>>> e80e7112
	actions := make([]map[string]interface{}, 0)
	actionMap := make(map[string]map[string]interface{})

	for _, m := range req.Actions {
		if actionType := m["type"].(string); actionType != "spend_account" {
			actions = append(actions, m)
			continue
		}

		actionKey := m["asset_id"].(string) + m["account_id"].(string)
		amountNumber := m["amount"].(json.Number)
		amount, _ := amountNumber.Int64()

		if tmpM, ok := actionMap[actionKey]; ok {
			tmpNumber, _ := tmpM["amount"].(json.Number)
			tmpAmount, _ := tmpNumber.Int64()
			tmpM["amount"] = json.Number(fmt.Sprintf("%v", tmpAmount+amount))
		} else {
			actionMap[actionKey] = m
			actions = append(actions, m)
		}
	}

	return actions
}

func (bcr *BlockchainReactor) buildSingle(ctx context.Context, req *BuildRequest) (*txbuilder.Template, error) {
	err := bcr.filterAliases(ctx, req)
	if err != nil {
		return nil, err
	}
	reqActions := mergeActions(req)
	actions := make([]txbuilder.Action, 0, len(reqActions))
	for i, act := range reqActions {
		typ, ok := act["type"].(string)
		if !ok {
			return nil, errors.WithDetailf(errBadActionType, "no action type provided on action %d", i)
		}
		decoder, ok := bcr.actionDecoder(typ)
		if !ok {
			return nil, errors.WithDetailf(errBadActionType, "unknown action type %q on action %d", typ, i)
		}

		// Remarshal to JSON, the action may have been modified when we
		// filtered aliases.
		b, err := json.Marshal(act)
		if err != nil {
			return nil, err
		}
		action, err := decoder(b)
		if err != nil {
			return nil, errors.WithDetailf(errBadAction, "%s on action %d", err.Error(), i)
		}
		actions = append(actions, action)
	}

	ttl := req.TTL.Duration
	if ttl == 0 {
		ttl = defaultTxTTL
	}
	maxTime := time.Now().Add(ttl)

	tpl, err := txbuilder.Build(ctx, req.Tx, actions, maxTime)
	if errors.Root(err) == txbuilder.ErrAction {
		// append each of the inner errors contained in the data.
		var Errs string
		for _, innerErr := range errors.Data(err)["actions"].([]error) {
			Errs = Errs + "<" + innerErr.Error() + ">"
		}
		err = errors.New(err.Error() + "-" + Errs)
	}
	if err != nil {
		return nil, err
	}

	// ensure null is never returned for signing instructions
	if tpl.SigningInstructions == nil {
		tpl.SigningInstructions = []*txbuilder.SigningInstruction{}
	}
	return tpl, nil
}

// POST /build-transaction
func (bcr *BlockchainReactor) build(ctx context.Context, buildReqs *BuildRequest) Response {
	subctx := reqid.NewSubContext(ctx, reqid.New())

	tmpl, err := bcr.buildSingle(subctx, buildReqs)
	if err != nil {
		return NewErrorResponse(err)
	}

	return NewSuccessResponse(tmpl)
}

// POST /lock-contract-transaction
func (bcr *BlockchainReactor) lockContractTX(ctx context.Context, buildReqs *BuildRequest) Response {
	subctx := reqid.NewSubContext(ctx, reqid.New())

	accountID, contractProg, err := bcr.getContractAccountID(ctx, buildReqs)
	if err != nil {
		return NewErrorResponse(err)
	}

	// establish an association between account and contract
	if _, err = bcr.accounts.CreateContractHook(ctx, accountID, contractProg); err != nil {
		return NewErrorResponse(err)
	}

	tmpl, err := bcr.buildSingle(subctx, buildReqs)
	if err != nil {
		return NewErrorResponse(err)
	}

	return NewSuccessResponse(tmpl)
}

// POST /unlock-contract-transaction
func (bcr *BlockchainReactor) unlockContractTX(ctx context.Context, req *contract.ContractReq) Response {
	act, err := req.ContractDecoder()
	if err != nil {
		return NewErrorResponse(err)
	}

	buildReqStr, err := act.Build()
	if err != nil {
		return NewErrorResponse(err)
	}

	var buildReq BuildRequest
	if err := json.Unmarshal([]byte(buildReqStr), &buildReq); err != nil {
		return NewErrorResponse(err)
	}

	tmpl, err := bcr.buildSingle(ctx, &buildReq)
	if err != nil {
		return NewErrorResponse(err)
	}

	if err = act.AddArgs(tmpl); err != nil {
		return NewErrorResponse(err)
	}

	return NewSuccessResponse(tmpl)
}

func (bcr *BlockchainReactor) submitSingle(ctx context.Context, tpl *txbuilder.Template) (map[string]string, error) {
	if tpl.Transaction == nil {
		return nil, errors.Wrap(txbuilder.ErrMissingRawTx)
	}

	if err := txbuilder.MaterializeWitnesses(tpl); err != nil {
		return nil, err
	}
	if err := txbuilder.FinalizeTx(ctx, bcr.chain, tpl.Transaction); err != nil {
		return nil, errors.Wrapf(err, "tx %s", tpl.Transaction.ID.String())
	}

	return map[string]string{"txid": tpl.Transaction.ID.String()}, nil
}

// finalizeTxWait calls FinalizeTx and then waits for confirmation of
// the transaction.  A nil error return means the transaction is
// confirmed on the blockchain.  ErrRejected means a conflicting tx is
// on the blockchain.  context.DeadlineExceeded means ctx is an
// expiring context that timed out.
func (bcr *BlockchainReactor) finalizeTxWait(ctx context.Context, txTemplate *txbuilder.Template, waitUntil string) error {
	// Use the current generator height as the lower bound of the block height
	// that the transaction may appear in.
	localHeight := bcr.chain.Height()
	//generatorHeight := localHeight

	log.WithField("localHeight", localHeight).Info("Starting to finalize transaction")

	err := txbuilder.FinalizeTx(ctx, bcr.chain, txTemplate.Transaction)
	if err != nil {
		return err
	}
	if waitUntil == "none" {
		return nil
	}

	//TODO:complete finalizeTxWait
	//height, err := a.waitForTxInBlock(ctx, txTemplate.Transaction, generatorHeight)
	if err != nil {
		return err
	}
	if waitUntil == "confirmed" {
		return nil
	}

	return nil
}

func (bcr *BlockchainReactor) waitForTxInBlock(ctx context.Context, tx *legacy.Tx, height uint64) (uint64, error) {
	log.Printf("waitForTxInBlock function")
	for {
		height++
		select {
		case <-ctx.Done():
			return 0, ctx.Err()

		case <-bcr.chain.BlockWaiter(height):
			b, err := bcr.chain.GetBlockByHeight(height)
			if err != nil {
				return 0, errors.Wrap(err, "getting block that just landed")
			}
			for _, confirmed := range b.Transactions {
				if confirmed.ID == tx.ID {
					// confirmed
					return height, nil
				}
			}

			// might still be in pool or might be rejected; we can't
			// tell definitively until its max time elapses.
			// Re-insert into the pool in case it was dropped.
			err = txbuilder.FinalizeTx(ctx, bcr.chain, tx)
			if err != nil {
				return 0, err
			}

			// TODO(jackson): Do simple rejection checks like checking if
			// the tx's blockchain prevouts still exist in the state tree.
		}
	}
}

// POST /submit-transaction
func (bcr *BlockchainReactor) submit(ctx context.Context, tpl *txbuilder.Template) Response {
	txID, err := bcr.submitSingle(nil, tpl)
	if err != nil {
		log.WithField("err", err).Error("submit single tx")
		return NewErrorResponse(err)
	}

	log.WithField("txid", txID["txid"]).Info("submit single tx")
	return NewSuccessResponse(txID)
}

// POST /sign-submit-transaction
func (bcr *BlockchainReactor) signSubmit(ctx context.Context, x struct {
	Password []string           `json:"password"`
	Txs      txbuilder.Template `json:"transaction"`
}) Response {
	if err := txbuilder.Sign(ctx, &x.Txs, nil, x.Password[0], bcr.pseudohsmSignTemplate); err != nil {
		log.WithField("build err", err).Error("fail on sign transaction.")
		return NewErrorResponse(err)
	}
	log.Info("Sign Transaction complete.")

	txID, err := bcr.submitSingle(nil, &x.Txs)
	if err != nil {
		log.WithField("err", err).Error("submit single tx")
		return NewErrorResponse(err)
	}

	log.WithField("txid", txID["txid"]).Info("submit single tx")
	return NewSuccessResponse(txID)
}<|MERGE_RESOLUTION|>--- conflicted
+++ resolved
@@ -46,12 +46,7 @@
 	return decoder, true
 }
 
-<<<<<<< HEAD
 func mergeActions(req *BuildRequest) []map[string]interface{} {
-=======
-//MergeActions merge spend actions into the same account and asset
-func MergeActions(req *BuildRequest) []map[string]interface{} {
->>>>>>> e80e7112
 	actions := make([]map[string]interface{}, 0)
 	actionMap := make(map[string]map[string]interface{})
 
